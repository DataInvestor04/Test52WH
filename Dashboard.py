import streamlit as st
import pandas as pd
from datetime import datetime
import plotly.graph_objects as go

@st.cache_data
def load_data(file):
    """Load and preprocess the data"""
    try:
        df = pd.read_csv(file)
        df["Today's Date"] = pd.to_datetime(df["Today's Date"])

        # Clean percentage change column
        df['%chng'] = df['%chng'].astype(str).str.replace('%', '').str.strip()
        df['%chng'] = pd.to_numeric(df['%chng'], errors='coerce')

        # Clean numeric columns
        numeric_columns = ['ROE', 'ROCE', 'P/E Ratio', 'Book Value', 'Dividend Yield']
        for col in numeric_columns:
            if col in df.columns:
                df[col] = df[col].astype(str).str.replace('%', '').str.replace('₹', '')
                df[col] = pd.to_numeric(df[col], errors='coerce')

        # Clean Market Cap column
        df['Market Cap'] = df['Market Cap'].astype(str).str.replace('₹', '').str.replace(',', '')
        df['Market Cap'] = pd.to_numeric(df['Market Cap'].str.extract(r'(\d+(?:\.\d+)?)', expand=False), errors='coerce')

        # Clean Symbol column
        df['Symbol'] = df['Symbol'].astype(str).str.strip().str.upper()
        df['Series Type'] = df['Series Type'].fillna('N/A')
        df['Series Type'] = df['Series Type'].astype(str)

        return df
    except Exception as e:
        st.error(f"Error loading data: {str(e)}")
        return pd.DataFrame()
    
def get_stock_highs(data, symbol):
    """Get dates when the stock made new highs"""
    if symbol:
        stock_data = data[data['Symbol'] == symbol].copy()
        if not stock_data.empty:
            stock_data = stock_data.sort_values("Today's Date")
            stock_data['High_LTP'] = stock_data['LTP'].cummax()
            high_dates = stock_data[stock_data['LTP'] == stock_data['High_LTP']].copy()
            return high_dates, stock_data
    return pd.DataFrame(), pd.DataFrame()

def get_latest_stock_data(filtered_data):
    """Get the latest data for each stock with count"""
    stock_counts = filtered_data['Symbol'].value_counts().to_dict()
    latest_data = filtered_data.sort_values(["Today's Date", '%chng'], ascending=[False, False]).groupby('Symbol').first().reset_index()
    latest_data['count'] = latest_data['Symbol'].map(stock_counts)
    return latest_data.sort_values('count', ascending=False)

def format_metric_value(value, precision=2):
    """Format metric value with proper type checking"""
    try:
        if pd.isna(value):
            return "N/A"
        if isinstance(value, str):
            # Try to convert string to float
            value = float(value.replace('₹', '').replace(',', '').strip())
        return f"{value:.{precision}f}"
    except (ValueError, TypeError):
        return "N/A"

def create_metric_container(label, value, unit="", color="white", trend=None):
    """Create an enhanced metric container with better typography and colors"""
    trend_color = {
        "up": "#22C55E",
        "down": "#EF4444",
        None: "white"
    }
    
    trend_icon = {
        "up": "↑",
        "down": "↓",
        None: ""
    }
    
    st.markdown(
        f"""
        <div style="background-color: rgba(30, 34, 45, 0.98); padding: 15px; border-radius: 8px; 
                    margin: 8px 0; border: 1px solid rgba(255, 255, 255, 0.1);">
            <div style="color: #A5B4FC; font-size: 13px; font-weight: 500; 
                        letter-spacing: 0.5px; text-transform: uppercase;">{label}</div>
            <div style="color: {color}; font-size: 20px; font-weight: 600; 
                        margin-top: 8px; display: flex; align-items: center;">
                <span style="color: {trend_color[trend]}">
                    {value}{' ' + unit if unit else ''} {trend_icon[trend]}
                </span>
            </div>
        </div>
        """,
        unsafe_allow_html=True
    )

def create_stock_card(row):
    """Create a stock card with simple background color based on performance"""
    # Determine background color based on price change
    price_change = row['%chng']
    # if price_change >= 2:
    #     bg_color = "rgba(255, 255, 255, 1)"  # Green
    # elif price_change >= 0:
    #     bg_color = "rgba(255, 255, 255, 1)"  # Blue
    # else:
    bg_color = "rgba(255, 255, 255, 0.5)"  # Red

    st.markdown(f"""
        <style>
        .stock-card {{
            background-color: {bg_color};
            border-radius: 12px;
            padding: 5px;
            margin-bottom: 24px;
            border: 1px solid rgba(255, 255, 255, 1);
        }}
        .stock-header {{
            display: flex;
            align-items: center;
            margin-bottom: 24px;
        }}
        .stock-title {{
            font-size: 28px;
            font-weight: 700;
            color: #A5B4FC;
        }}
        </style>
    """, unsafe_allow_html=True)

    with st.container():
        st.markdown('<div class="stock-card">', unsafe_allow_html=True)
        
        # Header Section
        symbol = row['Symbol']
        col1, col2, col3 = st.columns([3, 1, 1])
        with col1:
            st.markdown(f"""
            <div class="stock-header">
                <div>
                    <div class="stock-title">
                    <span>
<<<<<<< HEAD
                        <a href="https://www.screener.in/company/row[{'Symbol'}]">
=======
                        <a href="https://www.screener.in/company/{symbol}">
>>>>>>> 0e0a588d
                            {row['Symbol']}   
                        </a>
                        <strong>       ({row['Series Type']})</strong>
                    </span>
                    </div>
                    <div>
                        <span style="margin-right: 20px; color: #E2E8F0;">
                            <strong>Sector:</strong> {row.get('Sector', 'N/A')}
                        </span>
                    </div>
                    <div>
                        <span style="color: #E2E8F0;">
                            <strong>Industry:</strong> {row.get('Industry', 'N/A')}     
                        </span>
                    </div>
                </div>
            </div>

            """, unsafe_allow_html=True)
        
        with col2:
            price = format_number(row['LTP'])
            price_change = row['%chng']
            price_color = "#22C55E" if price_change >= 0 else "#EF4444"
            st.markdown(f"""
                <div style="text-align: right; width: 180%;">
                    <div style="font-size: 30px; font-weight: 700; color: white;">{price}</div>
                    <div style="font-size: 20px; font-weight: 600; color: {price_color};">
                        {price_change:+.2f}% {' ↑' if price_change >= 0 else ' ↓'}
                    </div>
                </div>
            """, unsafe_allow_html=True)

        # Metrics Grid
        col1, col2, col3 = st.columns(3)
        
        with col1:
            create_metric_container("Market Cap", 
                                  format_number(row.get('Market Cap', 'N/A')),
                                  color="#A5B4FC")
            create_metric_container("Days Since High",
                                  format_metric_value(row['Days Since High']),
                                  color="#BAE6FD")

        with col2:
            create_metric_container("Stock P/E", 
                                  format_metric_value(row.get('P/E Ratio', 'N/A')),
                                  color="#93C5FD")
            create_metric_container("ROE",
                                  format_metric_value(row.get('ROE', 'N/A')),
                                  unit="%",
                                  color="#FDA4AF")

        with col3:
            create_metric_container("Dividend Yield",
                                  format_metric_value(row.get('Dividend Yield', 'N/A')),
                                  unit="%",
                                  color="#FCA5A5")
            create_metric_container("ROCE",
                                  format_metric_value(row.get('ROCE', 'N/A')),
                                  unit="%",
                                  color="#FDBA74")

        # About Section
        if 'About' in row and pd.notnull(row['About']) and str(row['About']) != 'nan':
            st.markdown(f"""
                <div style="margin-top: 20px; padding: 16px; background: rgba(30, 41, 59, 0.4); 
                            border-radius: 8px; border: 1px solid rgba(255, 255, 255, 0.1);">
                    <div style="color: #A5B4FC; font-size: 16px; font-weight: 600; margin-bottom: 8px;">About</div>
                    <div style="color: #FFFFFF; font-size: 20px; line-height: 1.6;">{row['About']}</div>
                </div>
            """, unsafe_allow_html=True)

        st.markdown("</div>", unsafe_allow_html=True)
def create_sector_chart(filtered_data):
    """Create an enhanced sector distribution chart"""
    sector_counts = filtered_data['Sector'].value_counts()

    fig = go.Figure()
    fig.add_trace(go.Bar(
        x=sector_counts.index,
        y=sector_counts.values,
        marker_color='rgb(165, 180, 252)',
        marker_line_color='rgb(129, 140, 248)',
        marker_line_width=1.5,
        opacity=0.8,
        text=sector_counts.values,
        textposition='auto',
    ))
    
    fig.update_layout(
        title={
            'text': "Sector Distribution",
            'y':0.95,
            'x':0.5,
            'xanchor': 'center',
            'yanchor': 'top',
            'font': {'size': 24, 'color': '#A5B4FC'}
        },
        xaxis_tickangle=-45,
        template='plotly_dark',
        showlegend=False,
        xaxis_title="Sector",
        yaxis_title="Number of Companies",
        height=400,
        paper_bgcolor='rgba(17, 24, 39, 0.7)',
        plot_bgcolor='rgba(17, 24, 39, 0.7)',
        font={'color': '#9CA3AF'},
        xaxis={'gridcolor': 'rgba(255, 255, 255, 0.1)'},
        yaxis={'gridcolor': 'rgba(255, 255, 255, 0.1)'}
    )

    return fig

def format_number(num):
    """Format numbers with appropriate scale and currency symbol"""
    try:
        if pd.isna(num):
            return "N/A"
        if isinstance(num, str):
            num = float(num.replace('₹', '').replace(',', '').strip())
        
        if num >= 1e9:
            return f"₹{num/1e9:.2f}B"
        elif num >= 1e7:
            return f"₹{num/1e7:.2f}Cr"
        elif num >= 1e5:
            return f"₹{num/1e5:.2f}L"
        else:
            return f"₹{num:,.2f}"
    except (ValueError, TypeError):
        return "N/A"

def get_stock_symbols(data, search_text):
    """Get filtered list of stock symbols based on search text"""
    if not search_text:
        return []
    
    # Get unique symbols from the data
    symbols = data['Symbol'].unique()
    
    # Filter symbols that start with the search text (case-insensitive)
    filtered_symbols = [
        symbol for symbol in symbols 
        if symbol.lower().startswith(search_text.lower())
    ]
    
    return sorted(filtered_symbols)




def main():
    st.set_page_config(layout="wide", page_title="Stock Data Dashboard")
    
    st.markdown("""
        <style>
          .stSelectbox, .stDateInput {
            background-color: rgba(51, 65, 85, 0.4) !important;
            border: 1px solid rgba(148, 163, 184, 0.1) !important;
            border-radius: 8px !important;
            color: #E2E8F0 !important;
        }
        </style>
    """, unsafe_allow_html=True)
    st.title("📈 Stock Data Dashboard")
    
    st.markdown("View and analyze 52 week high stocks with multiple filtering options.")
    
    # Description using native Streamlit components
    st.info("""
        **Comprehensive Analysis Tool:**
        - Track specific dates or date ranges
        - Analyze monthly trends
        - Search and monitor individual stocks
    """)

    # Load data
    data = load_data('financial_metrics.csv')
    if data.empty:
        st.error("No data available. Please check your CSV file.")
        return
    
    # Initialize filtered_data as empty DataFrame
    filtered_data = pd.DataFrame()
    date_display = ""
    search_text = ""
    
    # Sidebar filters
    with st.sidebar:
        st.header("Filters")
        view_type = st.radio(
            "Select View Type",
            ["Specific Date📆", "Date Range⏳", "Month📅", "Search Stock🔎"]
        )

        if view_type == "Specific Date📆":
            selected_date = st.date_input(
                "Select Date",
                data["Today's Date"].max(),
                min_value=data["Today's Date"].min(),
                max_value=data["Today's Date"].max()
            )
            # First filter by date
            filtered_data = data[data["Today's Date"].dt.date == selected_date]
            date_display = selected_date.strftime('%d %B %Y')

            # Get only the sectors present in the filtered data
            available_sectors = ['All'] + sorted(filtered_data['Sector'].unique().tolist())
            selected_sectors = st.selectbox("Filter by Sector:", available_sectors)

            # Get series types from the date-filtered data
            available_series = ['All'] + sorted(filtered_data['Series Type'].unique().tolist())
            selected_series = st.selectbox("Filter by Series:", available_series)

            # Apply additional filters
            if selected_sectors != 'All':
                filtered_data = filtered_data[filtered_data['Sector'] == selected_sectors]
            if selected_series != 'All':
                filtered_data = filtered_data[filtered_data['Series Type'] == selected_series]

        elif view_type == "Search Stock🔎":
            # Get all unique stock symbols
            all_symbols = sorted(data['Symbol'].unique())
            search_symbols = st.multiselect(
                "Search Stock Symbol",
                options=all_symbols,
                placeholder="Select stock symbols to analyze"
            )
            
            # Simple search by exact match
    if view_type == "Search Stock🔎":
        if search_symbols:
            for symbol in search_symbols:
                # Title with stock symbol and current metrics
                st.markdown(f"""
                    <div style='background-color: rgba(17, 24, 39, 0.7); padding: 20px; border-radius: 10px; margin-bottom: 25px'>
                        <h2 style='margin: 0; color: #00FFFF'>{symbol} Analysis</h2>
                    </div>
                """, unsafe_allow_html=True)

                high_dates, stock_data = get_stock_highs(data, symbol)

                if not stock_data.empty:
                    # Key metrics in a clean layout
                    highest_price = stock_data['LTP'].max()
                    
                    metrics_container = st.container()
                    with metrics_container:
                        col1, col2, col3 = st.columns(3)
                        with col1:
                            st.metric(
                                "52-Week High",
                                format_number(highest_price),
                                delta=None
                            )
                        with col3:
                            st.metric(
                                "High Points Found",
                                f"{len(high_dates)} dates" if not high_dates.empty else "0"
                            )

                    # High points table with enhanced styling
                    if not high_dates.empty:
                        st.markdown("### 📊 High Points Timeline")
                        display_df = high_dates.copy()
                        display_df = display_df.sort_values("Today's Date", ascending=False)
                        
                        # Enhanced data preparation
                        display_df['Date'] = display_df["Today's Date"].dt.strftime('%d %B %Y')
                        display_df['Price'] = display_df['LTP'].apply(format_number)
                        display_df['Change'] = display_df['%chng'].apply(
                            lambda x: f"{'💹' if x > 0 else '🔻'}{x:+.2f}%" if pd.notnull(x) else "N/A"
                        )
                        
                        # Calculate days from previous high
                        # display_df['Days Gap'] = display_df["Today's Date"].diff(-1).dt.days
                        # display_df['Days Gap'] = display_df['Days Gap'].fillna("First High")
                        
                        # Enhanced table display
                        st.dataframe(
                            display_df[['Date', 'Price', 'Change']],
                            hide_index=True,
                            column_config={
                                "Date": st.column_config.Column(
                                    "Date",
                                    help="Date when stock reached a high point",
                                    width="medium"
                                ),
                                "Price": st.column_config.Column(
                                    "Stock Price",
                                    help="Stock price at high point",
                                    width="medium"
                                ),
                                "Change": st.column_config.Column(
                                    "Daily Change",
                                    help="Percentage change on that day",
                                    width="medium"
                                )
                            },use_container_width=True
                        )

                        # Price chart with improved styling
                        # st.markdown("### 📈 Price Chart")
                        # fig = go.Figure()
                        
                        # # Main price line
                        # fig.add_trace(go.Scatter(
                        #     x=stock_data["Today's Date"],
                        #     y=stock_data['LTP'],
                        #     name='Price',
                        #     line=dict(color='#00FFFF', width=1)
                        # ))

                        # # High points markers
                        # fig.add_trace(go.Scatter(
                        #     x=high_dates["Today's Date"],
                        #     y=high_dates['LTP'],
                        #     mode='markers',
                        #     name='High Points',
                        #     marker=dict(
                        #         color='#00FF00',
                        #         size=10,
                        #         symbol='diamond',
                        #         line=dict(color='white', width=1)
                        #     )
                        # ))

                        # fig.update_layout(
                        #     xaxis_title="Date",
                        #     yaxis_title="Price (₹)",
                        #     template='plotly_dark',
                        #     height=500,
                        #     hovermode='x unified',
                        #     paper_bgcolor='rgba(17, 24, 39, 0.7)',
                        #     plot_bgcolor='rgba(17, 24, 39, 0.7)',
                        #     showlegend=True,
                        #     legend=dict(
                        #         yanchor="top",
                        #         y=0.99,
                        #         xanchor="left",
                        #         x=0.01,
                        #         bgcolor="rgba(17, 24, 39, 0.7)"
                        #     ),
                        #     margin=dict(l=0, r=0, t=0, b=0, pad=0)
                        # )

                        # st.plotly_chart(fig, use_container_width=True)
                else:
                    st.warning(f"No data found for symbol {symbol}")
        else:
            st.info("Please select one or more stock symbols to view their analysis")    

    # Main content for Specific Date view
    if view_type == "Specific Date📆" and not filtered_data.empty:
        st.header(f"Analysis for {date_display}")

        # Metrics row
        col1, col2, col3 = st.columns(3)
        with col1:
            st.metric("Total Stocks", len(filtered_data['Symbol'].unique()))
        with col2:
            st.metric("Total Sectors", len(filtered_data['Sector'].unique()))
        with col3:
            avg_change = filtered_data['%chng'].mean()
            st.metric("Average Change", f"{avg_change:+.2f}%")
        
        st.plotly_chart(create_sector_chart(filtered_data), use_container_width=True)

        # Stock cards
        st.header("Stock Details")
        latest_stock_data = get_latest_stock_data(filtered_data)

        for idx, row in latest_stock_data.iterrows():
            create_stock_card(row)

    elif view_type == "Specific Date📆":
        st.warning("No data found for the selected filters.")

    elif view_type == "Month📅":
        data['Month'] = data["Today's Date"].dt.strftime('%B %Y')
        months = sorted(data['Month'].unique(), 
                    key=lambda x: datetime.strptime(x, '%B %Y'))
        selected_month = st.sidebar.selectbox("Select Month", months)
        
        filtered_data = data[data["Today's Date"].dt.strftime('%B %Y') == selected_month]
        date_display = selected_month

        available_sectors = ['All'] + sorted(filtered_data['Sector'].unique().tolist())
        selected_sectors = st.sidebar.selectbox("Filter by Sector:", available_sectors)


        # Get series types from the date-filtered data
        available_series = ['All'] + sorted(filtered_data['Series Type'].unique().tolist())
        selected_series = st.sidebar.selectbox("Filter by Series:", available_series)

            # Apply additional filters
        if selected_sectors != 'All':
            filtered_data = filtered_data[filtered_data['Sector'] == selected_sectors]
        if selected_series != 'All':
            filtered_data = filtered_data[filtered_data['Series Type'] == selected_series]


        
        if not filtered_data.empty:
            st.header(f"Analysis for {date_display}")
            
            # Metrics row
            col1, col2, col3 = st.columns(3)
            with col1:
                st.metric("Total Stocks", len(filtered_data['Symbol'].unique()))
            with col2:
                st.metric("Total Sectors", len(filtered_data['Sector'].unique()))
            with col3:
                avg_change = filtered_data['%chng'].mean()
                st.metric("Average Change", f"{avg_change:+.2f}%")
            
            # Sector chart - full width
            st.plotly_chart(create_sector_chart(filtered_data), use_container_width=True)
            
            # Sector table - below chart
            st.markdown("### 📊 Sector Distribution")
            sector_counts = filtered_data['Sector'].value_counts().reset_index()
            sector_counts.columns = ['Sector', 'Count']
            sector_counts['Percentage'] = (sector_counts['Count'] / sector_counts['Count'].sum() * 100).round(2)
            
            
            # Apply custom CSS
            st.markdown("""
                <style>
                    div[data-testid="stDataFrame"] div[data-testid="stTable"] {
                        font-size: 1.1rem;
                    }
                    div[data-testid="stDataFrame"] th {
                        background-color: #1E3A5F;
                        color: white;
                        font-weight: bold;
                    }
                </style>
            """, unsafe_allow_html=True)
            
            # Make sure data is properly converted to basic Python types
            st.dataframe(
                sector_counts,
                hide_index=True,
                column_config={
                    "Sector": "Sector",
                    "Count": st.column_config.NumberColumn(
                        "Count",
                        format="%d"
                    ),
                    "Percentage": st.column_config.ProgressColumn(
                        "% of Total",
                        format="%.1f%%",
                        min_value=0,
                        max_value=100
                    )
                },
                use_container_width=True
            )
            
            # Stock occurrences table
            st.markdown("### 📈 Most Frequent Stocks")
            st.markdown("Stocks that appeared most frequently during the month")
            
            # Count unique dates for each stock symbol
            stock_occurrences = filtered_data.groupby('Symbol')["Today's Date"].nunique().reset_index()
            stock_occurrences.columns = ['Symbol', 'Occurrences']
            
            # Get additional information for each stock - ensure numeric values
            stock_info = filtered_data.groupby('Symbol').agg({
                # 'LTP': 'last',
                # '%chng': 'mean',
                'Series Type': 'first',
                'Sector': 'first'
            }).reset_index()
            
            # Convert any potential problematic values
            # stock_info['LTP'] = stock_info['LTP'].astype(float)
            # stock_info['%chng'] = stock_info['%chng'].astype(float)
            
            # Merge occurrences with stock info
            stock_table = pd.merge(stock_occurrences, stock_info, on='Symbol')
            stock_table = stock_table.sort_values('Occurrences', ascending=False)
            
            # Get the maximum occurrences for the progress bar
            max_occurrences = int(stock_table['Occurrences'].max())
            
            # Create the table with simplified column config

            
            # st.dataframe(
            #     stock_table,
            #     hide_index=True,
            #     column_config={
            #         "Symbol": st.column_config.TextColumn("Symbol"),
            #         "Occurrences": st.column_config.ProgressColumn(
            #             "Frequency",
            #             help="Number of days stock appeared",
            #             format="%d times",
            #             min_value=1,
            #             max_value=max(stock_table["Occurrences"])
            #         ),
            #         "Series Type": "Series",
            #         "Sector": "Sector"
            #     },
            #     use_container_width=True
            # )
            stock_table['Symbol'] = stock_table['Symbol'].apply(
        lambda symbol: f'<a href="https://www.screener.in/company/{symbol}" target="_blank">{symbol}</a>'
    )

            st.write(
                stock_table.to_html(
                    escape=False,  # Ensures HTML tags are rendered
                    index=False  # Hides the index
                ),
                unsafe_allow_html=True
            )
        else:
            st.warning(f"No data found for {selected_month}")
    elif view_type == "Date Range⏳":
    # Get min and max dates for the range selector
        min_date = data["Today's Date"].min()
        max_date = data["Today's Date"].max()
        
        # Create date range selector
        col1, col2 = st.sidebar.columns(2)
        with col1:
            start_date = st.date_input("Start Date", min_date, min_value=min_date, max_value=max_date)
        with col2:
            end_date = st.date_input("End Date", max_date, min_value=min_date, max_value=max_date)
        
        # Filter data based on selected date range
        filtered_data = data[
            (data["Today's Date"].dt.date >= start_date) & 
            (data["Today's Date"].dt.date <= end_date)
        ]
        date_display = f"{start_date.strftime('%d %b %Y')} to {end_date.strftime('%d %b %Y')}"

        available_sectors = ['All'] + sorted(filtered_data['Sector'].unique().tolist())
        selected_sectors = st.sidebar.selectbox("Filter by Sector:", available_sectors)


        # Get series types from the date-filtered data
        available_series = ['All'] + sorted(filtered_data['Series Type'].unique().tolist())
        selected_series = st.sidebar.selectbox("Filter by Series:", available_series)

            # Apply additional filters
        if selected_sectors != 'All':
            filtered_data = filtered_data[filtered_data['Sector'] == selected_sectors]
        if selected_series != 'All':
            filtered_data = filtered_data[filtered_data['Series Type'] == selected_series]
        
        if not filtered_data.empty:
            st.header(f"Analysis for {date_display}")
            
            # Metrics row
            col1, col2, col3 = st.columns(3)
            with col1:
                st.metric("Total Stocks", len(filtered_data['Symbol'].unique()))
            with col2:
                st.metric("Total Sectors", len(filtered_data['Sector'].unique()))
            with col3:
                avg_change = filtered_data['%chng'].mean()
                st.metric("Average Change", f"{avg_change:+.2f}%")
            
            # Sector chart - full width
            st.plotly_chart(create_sector_chart(filtered_data), use_container_width=True)
            
            # Sector table - below chart
            st.markdown("### 📊 Sector Distribution")
            sector_counts = filtered_data['Sector'].value_counts().reset_index()
            sector_counts.columns = ['Sector', 'Count']
            sector_counts['Percentage'] = (sector_counts['Count'] / sector_counts['Count'].sum() * 100).round(2)
            
            # Apply custom CSS
            st.markdown("""
                <style>
                    div[data-testid="stDataFrame"] div[data-testid="stTable"] {
                        font-size: 1.1rem;
                    }
                    div[data-testid="stDataFrame"] th {
                        background-color: #1E3A5F;
                        color: white;
                        font-weight: bold;
                    }
                </style>
            """, unsafe_allow_html=True)
            
            # Make sure data is properly converted to basic Python types
            st.dataframe(
                sector_counts,
                hide_index=True,
                column_config={
                    "Sector": "Sector",
                    "Count": st.column_config.NumberColumn(
                        "Count",
                        format="%d"
                    ),
                    "Percentage": st.column_config.ProgressColumn(
                        "% of Total",
                        format="%.1f%%",
                        min_value=0,
                        max_value=100
                    )
                },
                use_container_width=True
            )

            
            # Stock occurrences table
            st.markdown("### 📈 Most Frequent Stocks")
            st.markdown("Stocks that appeared most frequently during the selected period")
            
            # Count unique dates for each stock symbol
            stock_occurrences = filtered_data.groupby('Symbol')["Today's Date"].nunique().reset_index()
            stock_occurrences.columns = ['Symbol', 'Occurrences']
            
            # Get additional information for each stock
            stock_info = filtered_data.groupby('Symbol').agg({
                'Series Type': 'first',
                'Sector': 'first'
            }).reset_index()
            
            # Merge occurrences with stock info
            stock_table = pd.merge(stock_occurrences, stock_info, on='Symbol')
            stock_table = stock_table.sort_values('Occurrences', ascending=False)
            
            stock_table['Symbol'] = stock_table['Symbol'].apply(
        lambda symbol: f'<a href="https://www.screener.in/company/{symbol}" target="_blank">{symbol}</a>'
    )
            # Create the table with simplified column config
            # st.dataframe(
            #     stock_table,
            #     hide_index=True,
            #     column_config={
            #         "Symbol": st.column_config.TextColumn("Symbol"),
            #         "Occurrences": st.column_config.ProgressColumn(
            #             "Frequency",
            #             help="Number of days stock appeared",
            #             format="%d times",
            #             min_value=1,
            #             max_value=max(stock_table["Occurrences"])
            #         ),
            #         "Series Type": "Series",
            #         "Sector": "Sector"
            #     },
            #     use_container_width=True
            # )

            st.write(
                stock_table.to_html(
                    escape=False,  # Ensures HTML tags are rendered
                    index=False  # Hides the index
                ),
                unsafe_allow_html=True
            )
        else:
            st.warning(f"No data found between {start_date} and {end_date}")
    
    
if __name__ == "__main__":
    main() <|MERGE_RESOLUTION|>--- conflicted
+++ resolved
@@ -141,11 +141,7 @@
                 <div>
                     <div class="stock-title">
                     <span>
-<<<<<<< HEAD
-                        <a href="https://www.screener.in/company/row[{'Symbol'}]">
-=======
                         <a href="https://www.screener.in/company/{symbol}">
->>>>>>> 0e0a588d
                             {row['Symbol']}   
                         </a>
                         <strong>       ({row['Series Type']})</strong>
